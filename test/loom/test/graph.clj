(ns loom.test.graph
<<<<<<< HEAD
  (:use [loom.graph] :reload)
  (:use [loom.attr] :reload)
  (:use [clojure.test])
  ;; generative testing
  (:require [clojure.test.check :as tc]
            [clojure.test.check.generators :as gen]
            [clojure.test.check.properties :as prop]))
=======
  (:require [loom.graph :refer :all]
            [clojure.test :refer :all]))
>>>>>>> bf37f1f8

(deftest simple-graph-test
  (let [g1 (graph [1 2] [1 3] [2 3] 4)
        g2 (graph {1 [2 3] 2 [3] 4 []})
        g3 (graph g1)
        g4 (graph g3 (digraph [5 6]) [7 8] 9)
        g5 (graph)]
    (testing "Construction, nodes, edges"
      (are [expected got] (= expected got)
           #{1 2 3 4} (set (nodes g1))
           #{[1 2] [2 1] [1 3] [3 1] [2 3] [3 2]} (set (edges g1))
           (set (nodes g2)) (set (nodes g1))
           (set (edges g2)) (set (edges g1))
           (set (nodes g3)) (set (nodes g1))
           (set (nodes g3)) (set (nodes g1))
           #{1 2 3 4 5 6 7 8 9} (set (nodes g4))
           #{[1 2] [2 1] [1 3] [3 1] [2 3]
             [3 2] [5 6] [6 5] [7 8] [8 7]} (set (edges g4))
             #{} (set (nodes g5))
             #{} (set (edges g5))
             true (has-node? g1 4)
             true (has-edge? g1 1 2)
             false (has-node? g1 5)
             false (has-edge? g1 4 1)))
    (testing "Successors"
      (are [expected got] (= expected got)
           #{2 3} (set (successors g1 1))
           #{1 2} (set (successors g1 3))
           #{} (set (successors g1 4))
           2 (out-degree g1 1)
           2 (out-degree g1 3)
           0 (out-degree g1 4)))
    (testing "Add & remove"
      (are [expected got] (= expected got)
           #{1 2 3 4 5} (set (nodes (add-nodes g1 5)))
           #{:a :b :c} (set (nodes (add-nodes g5 :a :b :c)))
           #{{:id 1} {:id 2}} (set (nodes (add-nodes g5 {:id 1} {:id 2})))
           #{[1 2] [2 1]} (set (edges (add-edges g5 [1 2])))
           #{1 2} (set (nodes (remove-nodes g1 3 4)))
           #{[1 2] [2 1]} (set (edges (remove-nodes g1 3 4)))
           #{1 2 3 4} (set (nodes (remove-edges g1 [1 2] [2 1] [1 3] [3 1])))
           #{[2 3] [3 2]} (set (edges (remove-edges
                                       g1 [1 2] [2 1] [1 3] [3 1])))))))

(deftest simple-digraph-test
  (let [g1 (digraph [1 2] [1 3] [2 3] 4)
        g2 (digraph {1 [2 3] 2 [3] 4 []})
        g3 (digraph g1)
        g4 (digraph g3 (graph [5 6]) [7 8] 9)
        g5 (digraph)
        g6 (transpose g1)]
    (testing "Construction, nodes, edges"
      (are [expected got] (= expected got)
           #{1 2 3 4} (set (nodes g1))
           #{1 2 3 4} (set (nodes g6))
           #{[1 2] [1 3] [2 3]} (set (edges g1))
           #{[2 1] [3 1] [3 2]} (set (edges g6))
           (set (nodes g2)) (set (nodes g1))
           (set (edges g2)) (set (edges g1))
           (set (nodes g3)) (set (nodes g1))
           (set (nodes g3)) (set (nodes g1))
           #{1 2 3 4 5 6 7 8 9} (set (nodes g4))
           #{[1 2] [1 3] [2 3] [5 6] [6 5] [7 8]} (set (edges g4))
           #{} (set (nodes g5))
           #{} (set (edges g5))
           true (has-node? g1 4)
           true (has-edge? g1 1 2)
           false (has-node? g1 5)
           false (has-edge? g1 2 1)))
    (testing "Successors"
      (are [expected got] (= expected got)
           #{2 3} (set (successors g1 1))
           #{} (set (successors g1 3))
           #{} (set (successors g1 4))
           2 (out-degree g1 1)
           0 (out-degree g1 3)
           0 (out-degree g1 4)
           #{1 2} (set (predecessors g1 3))
           #{} (set (predecessors g1 1))
           2 (in-degree g1 3)
           0 (in-degree g1 1)
           #{1 2} (set (successors g6 3))
           #{} (set (successors g6 1))
           2 (out-degree g6 3)
           0 (out-degree g6 1)))
    (testing "Add & remove"
      (are [expected got] (= expected got)
           #{1 2 3 4 5} (set (nodes (add-nodes g1 5)))
           #{:a :b :c} (set (nodes (add-nodes g5 :a :b :c)))
           #{{:id 1} {:id 2}} (set (nodes (add-nodes g5 {:id 1} {:id 2})))
           #{[1 2]} (set (edges (add-edges g5 [1 2])))
           #{1 2} (set (nodes (remove-nodes g1 3 4)))
           #{[1 2]} (set (edges (remove-nodes g1 3 4)))
           #{1 2 3 4} (set (nodes (remove-edges g1 [1 2] [1 3])))
           #{[2 3]} (set (edges (remove-edges g1 [1 2] [1 3])))))))

(deftest simple-weighted-graph-test
  (let [g1 (weighted-graph [1 2 77] [1 3 88] [2 3 99] 4)
        g2 (weighted-graph {1 {2 77 3 88} 2 {3 99} 4 []})
        g3 (weighted-graph g1)
        g4 (weighted-graph g3 (weighted-digraph [5 6 88]) [7 8] 9)
        g5 (weighted-graph)]
    (testing "Construction, nodes, edges"
      (are [expected got] (= expected got)
           #{1 2 3 4} (set (nodes g1))
           #{[1 2] [2 1] [1 3] [3 1] [2 3] [3 2]} (set (edges g1))
           (set (nodes g2)) (set (nodes g1))
           (set (edges g2)) (set (edges g1))
           (set (nodes g3)) (set (nodes g1))
           (set (nodes g3)) (set (nodes g1))
           #{1 2 3 4 5 6 7 8 9} (set (nodes g4))
           #{[1 2] [2 1] [1 3] [3 1] [2 3]
             [3 2] [5 6] [6 5] [7 8] [8 7]} (set (edges g4))
             #{} (set (nodes g5))
             #{} (set (edges g5))
             true (has-node? g1 4)
             true (has-edge? g1 1 2)
             false (has-node? g1 5)
             false (has-edge? g1 4 1)))
    (testing "Successors"
      (are [expected got] (= expected got)
           #{2 3} (set (successors g1 1))
           #{1 2} (set (successors g1 3))
           #{} (set (successors g1 4))
           2 (out-degree g1 1)
           2 (out-degree g1 3)
           0 (out-degree g1 4)))
    (testing "Add & remove"
      (are [expected got] (= expected got)
           #{1 2 3 4 5} (set (nodes (add-nodes g1 5)))
           #{:a :b :c} (set (nodes (add-nodes g5 :a :b :c)))
           #{{:id 1} {:id 2}} (set (nodes (add-nodes g5 {:id 1} {:id 2})))
           #{[1 2] [2 1]} (set (edges (add-edges g5 [1 2])))
           #{1 2} (set (nodes (remove-nodes g1 3 4)))
           #{[1 2] [2 1]} (set (edges (remove-nodes g1 3 4)))
           #{1 2 3 4} (set (nodes (remove-edges g1 [1 2] [2 1] [1 3] [3 1])))
           #{[2 3] [3 2]} (set (edges (remove-edges
                                       g1 [1 2] [2 1] [1 3] [3 1])))))
    (testing "Weight"
      (are [expected got] (= expected got)
           77 (weight g1 1 2)
           77 (weight g2 1 2)
           77 (weight g3 1 2)
           88 (weight g4 6 5)
           1 (weight g4 7 8)))))

(deftest simple-weighted-digraph-test
  (let [g1 (weighted-digraph [1 2 77] [1 3 88] [2 3 99] 4)
        g2 (weighted-digraph {1 {2 77 3 88} 2 {3 99} 4 []})
        g3 (weighted-digraph g1)
        g4 (weighted-digraph g3 (weighted-graph [5 6 88]) [7 8] 9)
        g5 (weighted-digraph)
        g6 (transpose g1)
        ;;
        g7 (-> (weighted-digraph)
               (add-nodes 1 2 3 4)
               (add-edges [1 3] [2 3] [3 4])
               (add-attr 1 :type :var)
               (add-attr 2 :type :val)
               (add-attr 3 :type :op)
               (add-attr 4 :type :res)
               (rename-nodes [3 4] [:a :b]))
        g8 (-> (weighted-digraph)
               (add-nodes 1 2 :a :b)
               (add-edges [1 :a] [2 :a] [:a :b])
               (add-attr 1 :type :var)
               (add-attr 2 :type :val)
               (add-attr :a :type :op)
               (add-attr :b :type :res))]
    (testing "Construction, nodes, edges"
      (are [expected got] (= expected got)
           #{1 2 3 4} (set (nodes g1))
           #{1 2 3 4} (set (nodes g6))
           #{[1 2] [1 3] [2 3]} (set (edges g1))
           #{[2 1] [3 1] [3 2]} (set (edges g6))
           (set (nodes g2)) (set (nodes g1))
           (set (edges g2)) (set (edges g1))
           (set (nodes g3)) (set (nodes g1))
           (set (nodes g3)) (set (nodes g1))
           #{1 2 3 4 5 6 7 8 9} (set (nodes g4))
           #{[1 2] [1 3] [2 3] [5 6] [6 5] [7 8]} (set (edges g4))
           #{} (set (nodes g5))
           #{} (set (edges g5))
           true (has-node? g1 4)
           true (has-edge? g1 1 2)
           false (has-node? g1 5)
           false (has-edge? g1 2 1)))
    (testing "Successors"
      (are [expected got] (= expected got)
           #{2 3} (set (successors g1 1))
           #{} (set (successors g1 3))
           #{} (set (successors g1 4))
           2 (out-degree g1 1)
           0 (out-degree g1 3)
           0 (out-degree g1 4)
           #{1 2} (set (predecessors g1 3))
           #{} (set (predecessors g1 1))
           2 (in-degree g1 3)
           0 (in-degree g1 1)
           #{1 2} (set (successors g6 3))
           #{} (set (successors g6 1))
           2 (out-degree g6 3)
           0 (out-degree g6 1)))
    (testing "Add & remove"
      (are [expected got] (= expected got)
<<<<<<< HEAD
        #{1 2 3 4 5} (set (nodes (add-nodes g1 5)))
        #{:a :b :c} (set (nodes (add-nodes g5 :a :b :c)))
        #{{:id 1} {:id 2}} (set (nodes (add-nodes g5 {:id 1} {:id 2})))
        #{[1 2]} (set (edges (add-edges g5 [1 2])))
        #{1 2} (set (nodes (remove-nodes g1 3 4)))
        #{[1 2]} (set (edges (remove-nodes g1 3 4)))
        #{1 2 3 4} (set (nodes (remove-edges g1 [1 2] [1 3])))
        #{[2 3]} (set (edges (remove-edges g1 [1 2] [1 3])))))
    (testing "Rename"
      (is (= g7 g8)))
=======
           #{1 2 3 4 5} (set (nodes (add-nodes g1 5)))
           #{:a :b :c} (set (nodes (add-nodes g5 :a :b :c)))
           #{{:id 1} {:id 2}} (set (nodes (add-nodes g5 {:id 1} {:id 2})))
           #{[1 2]} (set (edges (add-edges g5 [1 2])))
           #{1 2} (set (nodes (remove-nodes g1 3 4)))
           #{[1 2]} (set (edges (remove-nodes g1 3 4)))
           #{1 2 3 4} (set (nodes (remove-edges g1 [1 2] [1 3])))
           #{[2 3]} (set (edges (remove-edges g1 [1 2] [1 3])))))
>>>>>>> bf37f1f8
    (testing "Weight"
      (are [expected got] (= expected got)
           77 (weight g1 1 2)
           77 (weight g2 1 2)
           77 (weight g3 1 2)
           77 (weight g6 2 1)
           88 (weight g4 6 5)
           1 (weight g4 7 8)))))

(deftest fly-graph-test
  (let [fg1 (fly-graph :nodes [1 2 3]
                       :successors #(if (= 3 %) [1] [(inc %)])
                       :weight (constantly 88))
        fg2 (fly-graph :successors #(if (= 3 %) [1] [(inc %)])
                       :start 1)]
    (testing "Construction, nodes, edges"
      (are [expected got] (= expected got)
           #{1 2 3} (set (nodes fg1))
           #{1 2 3} (set (nodes fg2))
           #{[1 2] [2 3] [3 1]} (set (edges fg1))
           #{[1 2] [2 3] [3 1]} (set (edges fg2))
           88 (weight fg1 1 2)))
    ;; TODO: finish
    ))

(deftest utilities-test
  (testing "Predicates"
    (are [expected got] (= expected got)
         true (every? true? (map graph? [(graph [1 2])
                                         (digraph [1 2])
                                         (weighted-graph [1 2])
                                         (weighted-digraph [1 2])
                                         (fly-graph :successors [1 2])
                                         (reify Graph)]))
         true (every? true? (map directed? [(digraph [1 2])
                                            (weighted-digraph [1 2])
                                            (fly-graph :predecessors [1 2])
                                            (reify Digraph)]))
         true (every? true? (map weighted? [(weighted-graph [1 2])
                                            (weighted-digraph [1 2])
                                            (fly-graph :weight (constantly 1))
                                            (reify WeightedGraph)]))))
  (testing "Adders"
    (let [g (weighted-digraph [1 2] [2 3] [3 1])
          sg (subgraph g [1 2])
          pg (add-path (digraph) 1 2 3 4 5)
          cg (add-cycle (digraph) 1 2 3)]
      (are [expected got] (= expected got)
<<<<<<< HEAD
        #{1 2} (set (nodes sg))
        #{[1 2]} (set (edges sg))
        true (graph? sg)
        true (directed? sg)
        true (weighted? sg)
        #{[1 2] [2 3] [3 4] [4 5]} (set (edges pg))
        #{[1 2] [2 3] [3 1]} (set (edges cg))))))
=======
           #{1 2} (set (nodes sg))
           #{[1 2]} (set (edges sg))
           true (graph? sg)
           true (directed? sg)
           true (weighted? sg)
           #{[1 2] [2 3] [3 4] [4 5]} (set (edges pg))
           #{[1 2] [2 3] [3 1]} (set (edges cg))))))
>>>>>>> bf37f1f8
<|MERGE_RESOLUTION|>--- conflicted
+++ resolved
@@ -1,16 +1,12 @@
 (ns loom.test.graph
-<<<<<<< HEAD
-  (:use [loom.graph] :reload)
-  (:use [loom.attr] :reload)
-  (:use [clojure.test])
-  ;; generative testing
-  (:require [clojure.test.check :as tc]
-            [clojure.test.check.generators :as gen]
-            [clojure.test.check.properties :as prop]))
-=======
   (:require [loom.graph :refer :all]
-            [clojure.test :refer :all]))
->>>>>>> bf37f1f8
+            [loom.gen :as gg]
+            [clojure.test :refer :all]
+            ;;
+            [clojure.test.check :as tc]
+            [clojure.test.check.clojure-test :refer [defspec]]
+            [clojure.test.check.properties :as prop]
+            [clojure.test.check.generators :as gen]))
 
 (deftest simple-graph-test
   (let [g1 (graph [1 2] [1 3] [2 3] 4)
@@ -163,23 +159,7 @@
         g3 (weighted-digraph g1)
         g4 (weighted-digraph g3 (weighted-graph [5 6 88]) [7 8] 9)
         g5 (weighted-digraph)
-        g6 (transpose g1)
-        ;;
-        g7 (-> (weighted-digraph)
-               (add-nodes 1 2 3 4)
-               (add-edges [1 3] [2 3] [3 4])
-               (add-attr 1 :type :var)
-               (add-attr 2 :type :val)
-               (add-attr 3 :type :op)
-               (add-attr 4 :type :res)
-               (rename-nodes [3 4] [:a :b]))
-        g8 (-> (weighted-digraph)
-               (add-nodes 1 2 :a :b)
-               (add-edges [1 :a] [2 :a] [:a :b])
-               (add-attr 1 :type :var)
-               (add-attr 2 :type :val)
-               (add-attr :a :type :op)
-               (add-attr :b :type :res))]
+        g6 (transpose g1)]
     (testing "Construction, nodes, edges"
       (are [expected got] (= expected got)
            #{1 2 3 4} (set (nodes g1))
@@ -216,18 +196,6 @@
            0 (out-degree g6 1)))
     (testing "Add & remove"
       (are [expected got] (= expected got)
-<<<<<<< HEAD
-        #{1 2 3 4 5} (set (nodes (add-nodes g1 5)))
-        #{:a :b :c} (set (nodes (add-nodes g5 :a :b :c)))
-        #{{:id 1} {:id 2}} (set (nodes (add-nodes g5 {:id 1} {:id 2})))
-        #{[1 2]} (set (edges (add-edges g5 [1 2])))
-        #{1 2} (set (nodes (remove-nodes g1 3 4)))
-        #{[1 2]} (set (edges (remove-nodes g1 3 4)))
-        #{1 2 3 4} (set (nodes (remove-edges g1 [1 2] [1 3])))
-        #{[2 3]} (set (edges (remove-edges g1 [1 2] [1 3])))))
-    (testing "Rename"
-      (is (= g7 g8)))
-=======
            #{1 2 3 4 5} (set (nodes (add-nodes g1 5)))
            #{:a :b :c} (set (nodes (add-nodes g5 :a :b :c)))
            #{{:id 1} {:id 2}} (set (nodes (add-nodes g5 {:id 1} {:id 2})))
@@ -236,7 +204,6 @@
            #{[1 2]} (set (edges (remove-nodes g1 3 4)))
            #{1 2 3 4} (set (nodes (remove-edges g1 [1 2] [1 3])))
            #{[2 3]} (set (edges (remove-edges g1 [1 2] [1 3])))))
->>>>>>> bf37f1f8
     (testing "Weight"
       (are [expected got] (= expected got)
            77 (weight g1 1 2)
@@ -285,15 +252,6 @@
           pg (add-path (digraph) 1 2 3 4 5)
           cg (add-cycle (digraph) 1 2 3)]
       (are [expected got] (= expected got)
-<<<<<<< HEAD
-        #{1 2} (set (nodes sg))
-        #{[1 2]} (set (edges sg))
-        true (graph? sg)
-        true (directed? sg)
-        true (weighted? sg)
-        #{[1 2] [2 3] [3 4] [4 5]} (set (edges pg))
-        #{[1 2] [2 3] [3 1]} (set (edges cg))))))
-=======
            #{1 2} (set (nodes sg))
            #{[1 2]} (set (edges sg))
            true (graph? sg)
@@ -301,4 +259,94 @@
            true (weighted? sg)
            #{[1 2] [2 3] [3 4] [4 5]} (set (edges pg))
            #{[1 2] [2 3] [3 1]} (set (edges cg))))))
->>>>>>> bf37f1f8
+
+;;;;;;;;;;;;;;;;;;;;;;;;;;;;;;;;;;;;;;;;;;;;;;;;;;;;;;;;;;;;;;;;;;;;;;;;;;;;;;;
+;;
+;; NamedGraph
+;;
+(deftest simple-rename-test
+  (let [g (graph [1 2] [2 3] [3 4] [3 5])
+        dg (digraph [1 2] [2 3] [3 4] [3 5])]
+    (testing "Simple node renaming on graphs and digraphs"
+      (are [expected got] (= expected got)
+           (graph [1 2] [2 3] [3 4] [3 5]) (rename-nodes g {5 4 4 5})
+           (digraph [1 2] [2 3] [3 4]) (rename-nodes dg {5 4})
+           (graph [2 5] [5 1] [1 3] [1 4]) (rename-nodes g {1 2 2 5 5 4 4 3 3 1})
+           (digraph [2 5] [5 1] [1 3] [1 4]) (rename-nodes dg {1 2 2 5 5 4 4 3 3 1})))
+    (testing "Node-merge inducing renamings on graphs and digraphs"
+      (are [expected got] (= expected got)
+           (graph [1 2] [2 3] [3 4]) (rename-nodes g {5 4})
+           (digraph [1 2] [2 3] [3 4]) (rename-nodes dg {5 4})
+           (graph [1 2] [2 3] [3 1]) (rename-nodes g {4 1 5 1})
+           (digraph [1 2] [2 3] [3 1]) (rename-nodes dg {4 1 5 1})))))
+
+(def ^:dynamic *effort* 1000)
+
+;; gen(erator) of strictly positive integers
+(def pos-gen (gen/fmap inc gen/nat))
+
+;; gen-maker for ints [0, n-1]
+(defn lt-gen-maker [n] (gen/choose 0 (dec n)))
+
+(def pos-pair-gen (gen/tuple pos-gen pos-gen))
+
+;; gen-maker of random graphs
+(defn graph-gen-maker [gc t]
+  "Expects t to be a stream."
+  (gen/fmap #(gg/gen-rand (gc) (get % 0) (get % 1)) t))
+
+;; gen-maker of fixed-length tuples with elements from elem-gen stream
+(defn len-tup-gen-maker [elem-gen l]
+  (gen/return (gen/sample elem-gen l)))
+
+;; gen-maker of a random map [0, t@0-1] -> [0, t@0-1]
+(defn rename-map-maker [t]
+  "Expects a tuple/vector, not a stream."
+  (gen/fmap #(apply hash-map %)
+            (len-tup-gen-maker (lt-gen-maker (get t 0)) (* 2 (get t 0)))))
+
+;; sync for graph and renamer generators
+(defn graph-rename-scenario [grc]
+  (gen/bind pos-pair-gen
+            (fn [p] (gen/tuple (graph-gen-maker grc (gen/return p))
+                               (rename-map-maker p)))))
+
+(def rename-nodes-impls-graph
+  ;; rename-nodes-alt is much simpler
+  ;; and we test two implementations against each other
+  (prop/for-all [[g rnm] (graph-rename-scenario graph)]
+                (=
+                 (rename-nodes-alt g rnm)
+                 (rename-nodes g rnm))))
+
+(def rename-nodes-impls-digraph
+  ;; rename-nodes-alt is much simpler
+  ;; and we test two implementations against each other
+  (prop/for-all [[g rnm] (graph-rename-scenario digraph)]
+                (=
+                 (rename-nodes-alt g rnm)
+                 (rename-nodes g rnm))))
+
+(tc/quick-check *effort* rename-nodes-impls-digraph)
+
+(deftest generative-test-rename-nodes-x
+  (is (:result (tc/quick-check *effort* rename-nodes-impls-graph)))
+  (is (:result (tc/quick-check *effort* rename-nodes-impls-digraph))))
+
+;;;;;;
+;;
+;; generator patterns
+;;
+;; *NOTE*: it's really about streams of vaues vs values
+;;
+
+(defn gen-maker [op s]
+  (gen/fmap #(op %) s))
+
+(def quad-gen (gen-maker #(* % %) gen/nat))
+(def cube-gen (gen-maker #(* % % %) gen/nat))
+
+(def synced-quad-cube-gen
+  (gen/bind gen/nat
+            (fn [t] (gen/tuple (gen-maker #(* % %) (gen/return t))
+                               (gen-maker #(* % % %) (gen/return t))))))