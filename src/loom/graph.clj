--- conflicted
+++ resolved
@@ -386,14 +386,10 @@
    :out-edges (get-in default-graph-impls [:all :out-edges])
    :has-node? (fn [g node]
                 ;; cannot use contains? here because (nodes g) need not be a set.
-<<<<<<< HEAD
                 (some #{node} (nodes g)))
    :has-edge? (fn [g n1 n2]
                 (some #{[n1 n2]} (edges g)))
    })
-=======
-                (some #{node} (nodes g)))})
->>>>>>> 10aff233
 
 (def ^{:private true} default-flygraph-digraph-impl
   {:predecessors (fn [g node] (call-or-return (:fpredecessors g) node))
