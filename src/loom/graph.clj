--- conflicted
+++ resolved
@@ -4,12 +4,8 @@
 on adjacency lists."
       :author "Justin Kramer"}
   loom.graph
-<<<<<<< HEAD
-  (:use [loom.alg-generic :only [bf-traverse]])
-  (:require [clojure.set :as cs]))
-=======
-  (:require [loom.alg-generic :refer [bf-traverse]]))
->>>>>>> bf37f1f8
+  (:require [loom.alg-generic :refer [bf-traverse]]
+            [clojure.set :as cs]))
 
 ;;;
 ;;; Protocols
@@ -42,7 +38,22 @@
   (remove-edges* [g edges] "Removes edges from graph g. See remove-edges")
   (remove-all [g] "Removes all nodes and edges from graph g"))
 
-<<<<<<< HEAD
+(defprotocol Edge
+  (src [edge] "Returns the source node of the edge")
+  (dest [edge] "Returns the dest node of the edge"))
+
+; Default implementation for vectors
+(extend-type clojure.lang.IPersistentVector
+  Edge
+  (src [edge] (get edge 0))
+  (dest [edge] (get edge 1)))
+
+; Default implementation for maps
+(extend-type clojure.lang.IPersistentMap
+  Edge
+  (src [edge] (:src edge))
+  (dest [edge] (:dest edge)))
+
 ;(defprotocol ObservableGraph
 ;  (induced-subgraph [g nodes] "Returns the subgraph containing given nodes and induced by g."))
 
@@ -97,23 +108,6 @@
     #(apply (partial update-in %1 %2 f) params)
     m
     ksv))
-=======
-(defprotocol Edge
-  (src [edge] "Returns the source node of the edge")
-  (dest [edge] "Returns the dest node of the edge"))
-
-; Default implementation for vectors
-(extend-type clojure.lang.IPersistentVector
-  Edge
-  (src [edge] (get edge 0))
-  (dest [edge] (get edge 1)))  
-
-; Default implementation for maps
-(extend-type clojure.lang.IPersistentMap
-  Edge
-  (src [edge] (:src edge))
-  (dest [edge] (:dest edge)))
->>>>>>> bf37f1f8
 
 ;; Variadic wrappers
 
@@ -212,7 +206,7 @@
                  (contains? (get-in g [:adj n1]) n2))
     :out-degree (fn [g node]
                  (count (get-in g [:adj node])))
-    :out-edges (fn 
+    :out-edges (fn
                  ([g] (partial out-edges g))
                  ([g node] (for [n2 (successors g node)] [node n2])))}
 
@@ -226,13 +220,8 @@
                          (assoc-in [:adj n] (or ((:adj g) n) #{}))))
                    g nodes))
     :successors (fn
-<<<<<<< HEAD
-                 ([g] (partial successors g))
-                 ([g node] (get-in g [:adj node])))}
-=======
                   ([g] (partial successors g))
                   ([g node] (get-in g [:adj node])))}
->>>>>>> bf37f1f8
 
    ;; Weighted graphs store adjacencies as {node {neighbor weight}}
    :weighted
@@ -253,7 +242,7 @@
                    ([g node] (get-in g [:in node])))
    :in-degree (fn [g node]
                 (count (get-in g [:in node])))
-   :in-edges (fn 
+   :in-edges (fn
                ([g] (partial in-edges g))
                ([g node] (for [n2 (predecessors g node)] [n2 node])))})
 
@@ -271,8 +260,6 @@
        m))
    (apply dissoc m nodes)
    adjacents))
-
-;;;;;;;;;;;;;;;;;;;;;;;;;;;;;;;;;;;;;;;;;;;;;;;;;;;;;;;;;;;;;;;;;;;;;;;;;;;;;;;
 
 (extend BasicEditableGraph
   Graph
@@ -377,9 +364,8 @@
 
   Digraph
   (assoc default-digraph-impl
-<<<<<<< HEAD
-         :transpose (fn [g]
-                      (assoc g :adj (:in g) :in (:adj g))))
+    :transpose (fn [g]
+                 (assoc g :adj (:in g) :in (:adj g))))
 
   NamedGraph
   {:rename-node*
@@ -401,10 +387,6 @@
                                  (updates-in (map vector outs) subj name-old name-new)
                                  ; rename in is list top
                                  (rename-keys name-old name-new))))))})
-=======
-    :transpose (fn [g]
-                 (assoc g :adj (:in g) :in (:adj g)))))
->>>>>>> bf37f1f8
 
 (extend BasicEditableWeightedGraph
   Graph
@@ -464,7 +446,7 @@
                                   (rename-keys name-old name-new))))))}
 
   WeightedGraph
-  default-graph-impls)
+  default-weighted-graph-impl)
 
 (extend BasicEditableWeightedDigraph
   Graph
@@ -723,4 +705,4 @@
    weight
    (WeightedFlyGraph. nodes edges successors weight start)
    :else
-   (FlyGraph. nodes edges successors start)))
+   (FlyGraph. nodes edges successors start)))