--- conflicted
+++ resolved
@@ -430,19 +430,11 @@
                   ([g node] (call-or-return (:fsuccessors g) node)))
    :out-degree '(fn [g node]
                   (count (successors g node)))
-<<<<<<< HEAD
-   :out-edges (get-in default-graph-impls [:all :out-edges])
-   :has-node? (fn [g node]
-                ;; cannot use contains? here because (nodes g) need not be a set.
-                (some #{node} (nodes g)))
-   :has-edge? (fn [g n1 n2]
-=======
    :out-edges '(get-in default-graph-impls [:all :out-edges])
    :has-node? '(fn [g node]
                 ;; cannot use contains? here because (nodes g) need not be a set.
                 (some #{node} (nodes g)))
    :has-edge? '(fn [g n1 n2]
->>>>>>> 9aa2ab01
                 (some #{[n1 n2]} (edges g)))})
 
 (def ^{:private true} default-flygraph-digraph-impl
